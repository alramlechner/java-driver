--- conflicted
+++ resolved
@@ -21,11 +21,13 @@
 import org.testng.annotations.BeforeClass;
 import org.testng.annotations.Test;
 
-<<<<<<< HEAD
+import static org.assertj.core.api.Assertions.assertThat;
+
 import static org.mockito.Mockito.mock;
 import static org.mockito.Mockito.when;
 
 public class SimpleStatementTest {
+
     Cluster cluster;
     CodecRegistry codecRegistry = new CodecRegistry();
 
@@ -37,11 +39,6 @@
         ProtocolOptions protocolOptions = mock(ProtocolOptions.class);
         when(configuration.getProtocolOptions()).thenReturn(protocolOptions);
     }
-=======
-import static org.assertj.core.api.Assertions.assertThat;
-
-public class SimpleStatementTest {
->>>>>>> 7c8afa1f
 
     @Test(groups = "unit", expectedExceptions = { IllegalArgumentException.class })
     public void should_fail_if_too_many_variables() {
@@ -51,20 +48,19 @@
 
     @Test(groups = "unit", expectedExceptions = { IllegalStateException.class })
     public void should_throw_ISE_if_getObject_called_on_statement_without_values() {
-        new SimpleStatement("doesn't matter").getObject(0);
+        new SimpleStatement("doesn't matter", cluster).getObject(0);
     }
 
 
     @Test(groups = "unit", expectedExceptions = { IndexOutOfBoundsException.class })
     public void should_throw_IOOBE_if_getObject_called_with_wrong_index() {
-        new SimpleStatement("doesn't matter", new Object()).getObject(1);
+        new SimpleStatement("doesn't matter", cluster, new Object()).getObject(1);
     }
 
     @Test(groups = "unit")
     public void should_return_object_at_ith_index() {
         Object expected = new Object();
-        Object actual = new SimpleStatement("doesn't matter", expected).getObject(0);
+        Object actual = new SimpleStatement("doesn't matter", cluster, expected).getObject(0);
         assertThat(actual).isSameAs(expected);
     }
-
 }